package com.lvt4j.socketproxy;

import static java.util.Collections.emptyList;
import static java.util.Collections.emptySet;

<<<<<<< HEAD
import java.net.InetSocketAddress;
import java.util.List;
=======
import java.util.HashMap;
>>>>>>> f960264e
import java.util.Map;
import java.util.Set;

import javax.annotation.PreDestroy;

import org.springframework.boot.context.properties.ConfigurationProperties;
import org.springframework.cloud.context.config.annotation.RefreshScope;
import org.springframework.context.annotation.Configuration;

<<<<<<< HEAD
import lombok.Data;
=======
import com.google.common.net.HostAndPort;

>>>>>>> f960264e
import lombok.Getter;
import lombok.Setter;

/**
 *
 * @author LV on 2022年3月11日
 */
@RefreshScope
@Configuration
@ConfigurationProperties
public class Config {

    public static Runnable changeCallback_tcp;
    public static Runnable changeCallback_socks5;
    public static Runnable changeCallback_http;
    
    @Setter@Getter
    private long maxIdleTime;
    
    @Getter
    private Map<Integer, HostAndPort> tcp;
    
    @Getter@Setter
    private Set<Integer> socks5 = emptySet();
    @Getter@Setter
    private Set<Integer> http = emptySet();
    
    @Getter@Setter
    private List<IntranetConfig> intranet = emptyList();
    
    public void setTcp(Map<Integer, String> proxy) {
        Map<Integer, HostAndPort> tcp = new HashMap<>();
        
        proxy.forEach((p,a)->{
            HostAndPort hp = ProxyApp.validHostPort(a);
            if(hp==null) return;
            tcp.put(p, hp);
        });
        this.tcp = tcp;
    }
    
    @PreDestroy
    private void destory() {
        new Thread(()->{
            try{
                Thread.sleep(1000);
            }catch(Exception ig){}
            if(changeCallback_tcp!=null) changeCallback_tcp.run();
            if(changeCallback_socks5!=null) changeCallback_socks5.run();
            if(changeCallback_http!=null) changeCallback_http.run();
        }).start();
    }
    
    /**
     * 内网穿透配置
     * @author LV on 2022年3月28日
     */
    @Data
    static class IntranetConfig {
        
        public Type type;
        public int port;
        public Integer relayListernPort;
        public InetSocketAddress entry;
        public InetSocketAddress target;
        
        public enum Type {
            /**
             * 入口服务
             */
            Entry
            /**
             * 转发服务
             */
            ,Relay
            ;
        }
    }
    
}<|MERGE_RESOLUTION|>--- conflicted
+++ resolved
@@ -1,14 +1,8 @@
 package com.lvt4j.socketproxy;
 
-import static java.util.Collections.emptyList;
 import static java.util.Collections.emptySet;
 
-<<<<<<< HEAD
-import java.net.InetSocketAddress;
-import java.util.List;
-=======
 import java.util.HashMap;
->>>>>>> f960264e
 import java.util.Map;
 import java.util.Set;
 
@@ -18,12 +12,9 @@
 import org.springframework.cloud.context.config.annotation.RefreshScope;
 import org.springframework.context.annotation.Configuration;
 
-<<<<<<< HEAD
-import lombok.Data;
-=======
 import com.google.common.net.HostAndPort;
 
->>>>>>> f960264e
+import lombok.Data;
 import lombok.Getter;
 import lombok.Setter;
 
@@ -50,9 +41,6 @@
     private Set<Integer> socks5 = emptySet();
     @Getter@Setter
     private Set<Integer> http = emptySet();
-    
-    @Getter@Setter
-    private List<IntranetConfig> intranet = emptyList();
     
     public void setTcp(Map<Integer, String> proxy) {
         Map<Integer, HostAndPort> tcp = new HashMap<>();
@@ -87,8 +75,8 @@
         public Type type;
         public int port;
         public Integer relayListernPort;
-        public InetSocketAddress entry;
-        public InetSocketAddress target;
+        public HostAndPort entry;
+        public HostAndPort target;
         
         public enum Type {
             /**
